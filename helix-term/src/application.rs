use arc_swap::{access::Map, ArcSwap};
use futures_util::Stream;
use helix_core::{diagnostic::Severity, pos_at_coords, syntax, Range, Selection};
use helix_lsp::{
    lsp::{self, notification::Notification},
    util::lsp_range_to_range,
    LanguageServerId, LspProgressMap,
};
use helix_stdx::path::get_relative_path;
use helix_view::{
    align_view,
    document::{DocumentOpenError, DocumentSavedEventResult},
    editor::{ConfigEvent, EditorEvent},
    graphics::Rect,
    theme,
    tree::Layout,
    Align, Editor,
};
use serde_json::json;
use tui::backend::Backend;

use crate::{
    args::Args,
    compositor::{Compositor, Event},
    config::Config,
    handlers,
    job::Jobs,
    keymap::Keymaps,
    ui::{self, overlay::overlaid},
};

use log::{debug, error, info, warn};
#[cfg(not(feature = "integration"))]
use std::io::stdout;
use std::{io::stdin, path::Path, sync::Arc};

#[cfg(not(windows))]
use anyhow::Context;
use anyhow::Error;

use crossterm::{event::Event as CrosstermEvent, tty::IsTty};
#[cfg(not(windows))]
use {signal_hook::consts::signal, signal_hook_tokio::Signals};
#[cfg(windows)]
type Signals = futures_util::stream::Empty<()>;

#[cfg(not(feature = "integration"))]
use tui::backend::CrosstermBackend;

#[cfg(feature = "integration")]
use tui::backend::TestBackend;

#[cfg(not(feature = "integration"))]
type TerminalBackend = CrosstermBackend<std::io::Stdout>;

#[cfg(feature = "integration")]
type TerminalBackend = TestBackend;

type Terminal = tui::terminal::Terminal<TerminalBackend>;

pub struct Application {
    compositor: Compositor,
    terminal: Terminal,
    pub editor: Editor,

    config: Arc<ArcSwap<Config>>,

    signals: Signals,
    jobs: Jobs,
    lsp_progress: LspProgressMap,
}

#[cfg(feature = "integration")]
fn setup_integration_logging() {
    let level = std::env::var("HELIX_LOG_LEVEL")
        .map(|lvl| lvl.parse().unwrap())
        .unwrap_or(log::LevelFilter::Info);

    // Separate file config so we can include year, month and day in file logs
    let _ = fern::Dispatch::new()
        .format(|out, message, record| {
            out.finish(format_args!(
                "{} {} [{}] {}",
                chrono::Local::now().format("%Y-%m-%dT%H:%M:%S%.3f"),
                record.target(),
                record.level(),
                message
            ))
        })
        .level(level)
        .chain(std::io::stdout())
        .apply();
}

impl Application {
    pub fn new(args: Args, config: Config, lang_loader: syntax::Loader) -> Result<Self, Error> {
        #[cfg(feature = "integration")]
        setup_integration_logging();

        use helix_view::editor::Action;

        let mut theme_parent_dirs = vec![helix_loader::config_dir()];
        theme_parent_dirs.extend(helix_loader::runtime_dirs().iter().cloned());
        let theme_loader = theme::Loader::new(&theme_parent_dirs);

        #[cfg(not(feature = "integration"))]
        let backend = CrosstermBackend::new(stdout(), &config.editor);

        #[cfg(feature = "integration")]
        let backend = TestBackend::new(120, 150);

        let terminal = Terminal::new(backend)?;
        let area = terminal.size().expect("couldn't get terminal size");
        let mut compositor = Compositor::new(area);
        let config = Arc::new(ArcSwap::from_pointee(config));
        let handlers = handlers::setup(config.clone());
        let mut editor = Editor::new(
            area,
            Arc::new(theme_loader),
            Arc::new(ArcSwap::from_pointee(lang_loader)),
            Arc::new(Map::new(Arc::clone(&config), |config: &Config| {
                &config.editor
            })),
            handlers,
        );
        Self::load_configured_theme(&mut editor, &config.load());

        let keys = Box::new(Map::new(Arc::clone(&config), |config: &Config| {
            &config.keys
        }));
        let editor_view = Box::new(ui::EditorView::new(Keymaps::new(keys)));
        compositor.push(editor_view);

        if args.load_tutor {
            let path = helix_loader::runtime_file(Path::new("tutor"));
            editor.open(&path, Action::VerticalSplit)?;
            // Unset path to prevent accidentally saving to the original tutor file.
            doc_mut!(editor).set_path(None);
        } else if !args.files.is_empty() {
            let mut files_it = args.files.into_iter().peekable();

            // If the first file is a directory, skip it and open a picker
            if let Some((first, _)) = files_it.next_if(|(p, _)| p.is_dir()) {
                let picker = ui::file_picker(&editor, first);
                compositor.push(Box::new(overlaid(picker)));
            }

            // If there are any more files specified, open them
            if files_it.peek().is_some() {
                let mut nr_of_files = 0;
                for (file, pos) in files_it {
                    nr_of_files += 1;
                    if file.is_dir() {
                        return Err(anyhow::anyhow!(
                            "expected a path to file, but found a directory: {file:?}. (to open a directory pass it as first argument)"
                        ));
                    } else {
                        // If the user passes in either `--vsplit` or
                        // `--hsplit` as a command line argument, all the given
                        // files will be opened according to the selected
                        // option. If neither of those two arguments are passed
                        // in, just load the files normally.
                        let action = match args.split {
                            _ if nr_of_files == 1 => Action::VerticalSplit,
                            Some(Layout::Vertical) => Action::VerticalSplit,
                            Some(Layout::Horizontal) => Action::HorizontalSplit,
                            None => Action::Load,
                        };
                        let old_id = editor.document_id_by_path(&file);
                        let doc_id = match editor.open(&file, action) {
                            // Ignore irregular files during application init.
                            Err(DocumentOpenError::IrregularFile) => {
                                nr_of_files -= 1;
                                continue;
                            }
                            Err(err) => return Err(anyhow::anyhow!(err)),
                            // We can't open more than 1 buffer for 1 file, in this case we already have opened this file previously
                            Ok(doc_id) if old_id == Some(doc_id) => {
                                nr_of_files -= 1;
                                doc_id
                            }
                            Ok(doc_id) => doc_id,
                        };
                        // with Action::Load all documents have the same view
                        // NOTE: this isn't necessarily true anymore. If
                        // `--vsplit` or `--hsplit` are used, the file which is
                        // opened last is focused on.
                        let view_id = editor.tree.focus;
                        let doc = doc_mut!(editor, &doc_id);
                        let selection = pos
                            .into_iter()
                            .map(|coords| {
                                Range::point(pos_at_coords(doc.text().slice(..), coords, true))
                            })
                            .collect();
                        doc.set_selection(view_id, selection);
                    }
                }

                // if all files were invalid, replace with empty buffer
                if nr_of_files == 0 {
                    editor.new_file(Action::VerticalSplit);
                } else {
                    editor.set_status(format!(
                        "Loaded {} file{}.",
                        nr_of_files,
                        if nr_of_files == 1 { "" } else { "s" } // avoid "Loaded 1 files." grammo
                    ));
                    // align the view to center after all files are loaded,
                    // does not affect views without pos since it is at the top
                    let (view, doc) = current!(editor);
                    align_view(doc, view, Align::Center);
                }
            } else {
                editor.new_file(Action::VerticalSplit);
            }
        } else if stdin().is_tty() || cfg!(feature = "integration") {
            editor.new_file(Action::VerticalSplit);
        } else {
            editor
                .new_file_from_stdin(Action::VerticalSplit)
                .unwrap_or_else(|_| editor.new_file(Action::VerticalSplit));
        }

<<<<<<< HEAD
=======
        let bck_config = &config.load().editor.backup;
        if bck_config.kind != helix_view::editor::BackupKind::None
            && !bck_config.directories.iter().any(|p| p.exists())
        {
            // Initialize last directory for backups
            std::fs::create_dir_all(bck_config.directories.last().unwrap())?;
        }

        editor.set_theme(theme);

>>>>>>> d75bafac
        #[cfg(windows)]
        let signals = futures_util::stream::empty();
        #[cfg(not(windows))]
        let signals = Signals::new([
            signal::SIGTSTP,
            signal::SIGCONT,
            signal::SIGUSR1,
            signal::SIGTERM,
            signal::SIGINT,
        ])
        .context("build signal handler")?;

        let app = Self {
            compositor,
            terminal,
            editor,
            config,
            signals,
            jobs: Jobs::new(),
            lsp_progress: LspProgressMap::new(),
        };

        Ok(app)
    }

    async fn render(&mut self) {
        if self.compositor.full_redraw {
            self.terminal.clear().expect("Cannot clear the terminal");
            self.compositor.full_redraw = false;
        }

        let mut cx = crate::compositor::Context {
            editor: &mut self.editor,
            jobs: &mut self.jobs,
            scroll: None,
        };

        helix_event::start_frame();
        cx.editor.needs_redraw = false;

        let area = self
            .terminal
            .autoresize()
            .expect("Unable to determine terminal size");

        // TODO: need to recalculate view tree if necessary

        let surface = self.terminal.current_buffer_mut();

        self.compositor.render(area, surface, &mut cx);
        let (pos, kind) = self.compositor.cursor(area, &self.editor);
        // reset cursor cache
        self.editor.cursor_cache.reset();

        let pos = pos.map(|pos| (pos.col as u16, pos.row as u16));
        self.terminal.draw(pos, kind).unwrap();
    }

    pub async fn event_loop<S>(&mut self, input_stream: &mut S)
    where
        S: Stream<Item = std::io::Result<crossterm::event::Event>> + Unpin,
    {
        self.render().await;

        loop {
            if !self.event_loop_until_idle(input_stream).await {
                break;
            }
        }
    }

    pub async fn event_loop_until_idle<S>(&mut self, input_stream: &mut S) -> bool
    where
        S: Stream<Item = std::io::Result<crossterm::event::Event>> + Unpin,
    {
        loop {
            if self.editor.should_close() {
                return false;
            }

            use futures_util::StreamExt;

            tokio::select! {
                biased;

                Some(signal) = self.signals.next() => {
                    if !self.handle_signals(signal).await {
                        return false;
                    };
                }
                Some(event) = input_stream.next() => {
                    self.handle_terminal_events(event).await;
                }
                Some(callback) = self.jobs.callbacks.recv() => {
                    self.jobs.handle_callback(&mut self.editor, &mut self.compositor, Ok(Some(callback)));
                    self.render().await;
                }
                Some(msg) = self.jobs.status_messages.recv() => {
                    let severity = match msg.severity{
                        helix_event::status::Severity::Hint => Severity::Hint,
                        helix_event::status::Severity::Info => Severity::Info,
                        helix_event::status::Severity::Warning => Severity::Warning,
                        helix_event::status::Severity::Error => Severity::Error,
                    };
                    // TODO: show multiple status messages at once to avoid clobbering
                    self.editor.status_msg = Some((msg.message, severity));
                    helix_event::request_redraw();
                }
                Some(callback) = self.jobs.wait_futures.next() => {
                    self.jobs.handle_callback(&mut self.editor, &mut self.compositor, callback);
                    self.render().await;
                }
                event = self.editor.wait_event() => {
                    let _idle_handled = self.handle_editor_event(event).await;

                    #[cfg(feature = "integration")]
                    {
                        if _idle_handled {
                            return true;
                        }
                    }
                }
            }

            // for integration tests only, reset the idle timer after every
            // event to signal when test events are done processing
            #[cfg(feature = "integration")]
            {
                self.editor.reset_idle_timer();
            }
        }
    }

    pub fn handle_config_events(&mut self, config_event: ConfigEvent) {
        let old_editor_config = self.editor.config();

        match config_event {
            ConfigEvent::Refresh => self.refresh_config(),

            // Since only the Application can make changes to Editor's config,
            // the Editor must send up a new copy of a modified config so that
            // the Application can apply it.
            ConfigEvent::Update(editor_config) => {
                let mut app_config = (*self.config.load().clone()).clone();
                app_config.editor = *editor_config;
                if let Err(err) = self.terminal.reconfigure(app_config.editor.clone().into()) {
                    self.editor.set_error(err.to_string());
                };
                self.config.store(Arc::new(app_config));
            }
        }

        // Update all the relevant members in the editor after updating
        // the configuration.
        self.editor.refresh_config(&old_editor_config);

        // reset view position in case softwrap was enabled/disabled
        let scrolloff = self.editor.config().scrolloff;
        for (view, _) in self.editor.tree.views() {
            let doc = doc_mut!(self.editor, &view.doc);
            view.ensure_cursor_in_view(doc, scrolloff);
        }
    }

    fn refresh_config(&mut self) {
        let mut refresh_config = || -> Result<(), Error> {
            let default_config = Config::load_default()
                .map_err(|err| anyhow::anyhow!("Failed to load config: {}", err))?;

            // Update the syntax language loader before setting the theme. Setting the theme will
            // call `Loader::set_scopes` which must be done before the documents are re-parsed for
            // the sake of locals highlighting.
            let lang_loader = helix_core::config::user_lang_loader()?;
            self.editor.syn_loader.store(Arc::new(lang_loader));
            Self::load_configured_theme(&mut self.editor, &default_config);

            // Re-parse any open documents with the new language config.
            let lang_loader = self.editor.syn_loader.load();
            for document in self.editor.documents.values_mut() {
                document.detect_language(&lang_loader);
                let diagnostics = Editor::doc_diagnostics(
                    &self.editor.language_servers,
                    &self.editor.diagnostics,
                    document,
                );
                document.replace_diagnostics(diagnostics, &[], None);
            }

            self.terminal
                .reconfigure(default_config.editor.clone().into())?;
            // Store new config
            self.config.store(Arc::new(default_config));
            Ok(())
        };

        match refresh_config() {
            Ok(_) => {
                self.editor.set_status("Config refreshed");
            }
            Err(err) => {
                self.editor.set_error(err.to_string());
            }
        }
    }

    /// Load the theme set in configuration
    fn load_configured_theme(editor: &mut Editor, config: &Config) {
        let true_color = config.editor.true_color || crate::true_color();
        let theme = config
            .theme
            .as_ref()
            .and_then(|theme| {
                editor
                    .theme_loader
                    .load(theme)
                    .map_err(|e| {
                        log::warn!("failed to load theme `{}` - {}", theme, e);
                        e
                    })
                    .ok()
                    .filter(|theme| {
                        let colors_ok = true_color || theme.is_16_color();
                        if !colors_ok {
                            log::warn!(
                                "loaded theme `{}` but cannot use it because true color \
                                support is not enabled",
                                theme.name()
                            );
                        }
                        colors_ok
                    })
            })
            .unwrap_or_else(|| editor.theme_loader.default_theme(true_color));
        editor.set_theme(theme);
    }

    #[cfg(windows)]
    // no signal handling available on windows
    pub async fn handle_signals(&mut self, _signal: ()) -> bool {
        true
    }

    #[cfg(not(windows))]
    pub async fn handle_signals(&mut self, signal: i32) -> bool {
        match signal {
            signal::SIGTSTP => {
                self.restore_term().unwrap();

                // SAFETY:
                //
                // - helix must have permissions to send signals to all processes in its signal
                //   group, either by already having the requisite permission, or by having the
                //   user's UID / EUID / SUID match that of the receiving process(es).
                let res = unsafe {
                    // A pid of 0 sends the signal to the entire process group, allowing the user to
                    // regain control of their terminal if the editor was spawned under another process
                    // (e.g. when running `git commit`).
                    //
                    // We have to send SIGSTOP (not SIGTSTP) to the entire process group, because,
                    // as mentioned above, the terminal will get stuck if `helix` was spawned from
                    // an external process and that process waits for `helix` to complete. This may
                    // be an issue with signal-hook-tokio, but the author of signal-hook believes it
                    // could be a tokio issue instead:
                    // https://github.com/vorner/signal-hook/issues/132
                    libc::kill(0, signal::SIGSTOP)
                };

                if res != 0 {
                    let err = std::io::Error::last_os_error();
                    eprintln!("{}", err);
                    let res = err.raw_os_error().unwrap_or(1);
                    std::process::exit(res);
                }
            }
            signal::SIGCONT => {
                // Copy/Paste from same issue from neovim:
                // https://github.com/neovim/neovim/issues/12322
                // https://github.com/neovim/neovim/pull/13084
                for retries in 1..=10 {
                    match self.claim_term().await {
                        Ok(()) => break,
                        Err(err) if retries == 10 => panic!("Failed to claim terminal: {}", err),
                        Err(_) => continue,
                    }
                }

                // redraw the terminal
                let area = self.terminal.size().expect("couldn't get terminal size");
                self.compositor.resize(area);
                self.terminal.clear().expect("couldn't clear terminal");

                self.render().await;
            }
            signal::SIGUSR1 => {
                self.refresh_config();
                self.render().await;
            }
            signal::SIGTERM | signal::SIGINT => {
                self.restore_term().unwrap();
                return false;
            }
            _ => unreachable!(),
        }

        true
    }

    pub async fn handle_idle_timeout(&mut self) {
        let mut cx = crate::compositor::Context {
            editor: &mut self.editor,
            jobs: &mut self.jobs,
            scroll: None,
        };
        let should_render = self.compositor.handle_event(&Event::IdleTimeout, &mut cx);
        if should_render || self.editor.needs_redraw {
            self.render().await;
        }
    }

    pub fn handle_document_write(&mut self, doc_save_event: DocumentSavedEventResult) {
        let doc_save_event = match doc_save_event {
            Ok(event) => event,
            Err(err) => {
                self.editor.set_error(err.to_string());
                return;
            }
        };

        let doc = match self.editor.document_mut(doc_save_event.doc_id) {
            None => {
                warn!(
                    "received document saved event for non-existent doc id: {}",
                    doc_save_event.doc_id
                );

                return;
            }
            Some(doc) => doc,
        };

        debug!(
            "document {:?} saved with revision {}",
            doc.path(),
            doc_save_event.revision
        );

        doc.set_last_saved_revision(doc_save_event.revision, doc_save_event.save_time);

        let lines = doc_save_event.text.len_lines();
        let mut sz = doc_save_event.text.len_bytes() as f32;

        const SUFFIX: [&str; 4] = ["B", "KiB", "MiB", "GiB"];
        let mut i = 0;
        while i < SUFFIX.len() - 1 && sz >= 1024.0 {
            sz /= 1024.0;
            i += 1;
        }

        self.editor
            .set_doc_path(doc_save_event.doc_id, &doc_save_event.path);
        // TODO: fix being overwritten by lsp
        self.editor.set_status(format!(
            "'{}' written, {}L {:.1}{}",
            get_relative_path(&doc_save_event.path).to_string_lossy(),
            lines,
            sz,
            SUFFIX[i],
        ));
    }

    #[inline(always)]
    pub async fn handle_editor_event(&mut self, event: EditorEvent) -> bool {
        log::debug!("received editor event: {:?}", event);

        match event {
            EditorEvent::DocumentSaved(event) => {
                self.handle_document_write(event);
                self.render().await;
            }
            EditorEvent::ConfigEvent(event) => {
                self.handle_config_events(event);
                self.render().await;
            }
            EditorEvent::LanguageServerMessage((id, call)) => {
                self.handle_language_server_message(call, id).await;
                // limit render calls for fast language server messages
                helix_event::request_redraw();
            }
            EditorEvent::DebuggerEvent((id, payload)) => {
                let needs_render = self.editor.handle_debugger_message(id, payload).await;
                if needs_render {
                    self.render().await;
                }
            }
            EditorEvent::Redraw => {
                self.render().await;
            }
            EditorEvent::IdleTimer => {
                self.editor.clear_idle_timer();
                self.handle_idle_timeout().await;

                #[cfg(feature = "integration")]
                {
                    return true;
                }
            }
        }

        false
    }

    pub async fn handle_terminal_events(&mut self, event: std::io::Result<CrosstermEvent>) {
        let mut cx = crate::compositor::Context {
            editor: &mut self.editor,
            jobs: &mut self.jobs,
            scroll: None,
        };
        // Handle key events
        let should_redraw = match event.unwrap() {
            CrosstermEvent::Resize(width, height) => {
                self.terminal
                    .resize(Rect::new(0, 0, width, height))
                    .expect("Unable to resize terminal");

                let area = self.terminal.size().expect("couldn't get terminal size");

                self.compositor.resize(area);

                self.compositor
                    .handle_event(&Event::Resize(width, height), &mut cx)
            }
            // Ignore keyboard release events.
            CrosstermEvent::Key(crossterm::event::KeyEvent {
                kind: crossterm::event::KeyEventKind::Release,
                ..
            }) => false,
            event => self.compositor.handle_event(&event.into(), &mut cx),
        };

        if should_redraw && !self.editor.should_close() {
            self.render().await;
        }
    }

    pub async fn handle_language_server_message(
        &mut self,
        call: helix_lsp::Call,
        server_id: LanguageServerId,
    ) {
        use helix_lsp::{Call, MethodCall, Notification};

        macro_rules! language_server {
            () => {
                match self.editor.language_server_by_id(server_id) {
                    Some(language_server) => language_server,
                    None => {
                        warn!("can't find language server with id `{}`", server_id);
                        return;
                    }
                }
            };
        }

        match call {
            Call::Notification(helix_lsp::jsonrpc::Notification { method, params, .. }) => {
                let notification = match Notification::parse(&method, params) {
                    Ok(notification) => notification,
                    Err(helix_lsp::Error::Unhandled) => {
                        info!("Ignoring Unhandled notification from Language Server");
                        return;
                    }
                    Err(err) => {
                        error!(
                            "Ignoring unknown notification from Language Server: {}",
                            err
                        );
                        return;
                    }
                };

                match notification {
                    Notification::Initialized => {
                        let language_server = language_server!();

                        // Trigger a workspace/didChangeConfiguration notification after initialization.
                        // This might not be required by the spec but Neovim does this as well, so it's
                        // probably a good idea for compatibility.
                        if let Some(config) = language_server.config() {
                            language_server.did_change_configuration(config.clone());
                        }

                        helix_event::dispatch(helix_view::events::LanguageServerInitialized {
                            editor: &mut self.editor,
                            server_id,
                        });
                    }
                    Notification::PublishDiagnostics(params) => {
                        let uri = match helix_core::Uri::try_from(params.uri) {
                            Ok(uri) => uri,
                            Err(err) => {
                                log::error!("{err}");
                                return;
                            }
                        };
                        let language_server = language_server!();
                        if !language_server.is_initialized() {
                            log::error!("Discarding publishDiagnostic notification sent by an uninitialized server: {}", language_server.name());
                            return;
                        }
                        let provider = helix_core::diagnostic::DiagnosticProvider::Lsp {
                            server_id,
                            identifier: None,
                        };
                        self.editor.handle_lsp_diagnostics(
                            &provider,
                            uri,
                            params.version,
                            params.diagnostics,
                        );
                    }
                    Notification::ShowMessage(params) => {
                        if self.config.load().editor.lsp.display_messages {
                            match params.typ {
                                lsp::MessageType::ERROR => self.editor.set_error(params.message),
                                lsp::MessageType::WARNING => {
                                    self.editor.set_warning(params.message)
                                }
                                _ => self.editor.set_status(params.message),
                            }
                        }
                    }
                    Notification::LogMessage(params) => {
                        log::info!("window/logMessage: {:?}", params);
                    }
                    Notification::ProgressMessage(params)
                        if !self
                            .compositor
                            .has_component(std::any::type_name::<ui::Prompt>()) =>
                    {
                        let editor_view = self
                            .compositor
                            .find::<ui::EditorView>()
                            .expect("expected at least one EditorView");
                        let lsp::ProgressParams {
                            token,
                            value: lsp::ProgressParamsValue::WorkDone(work),
                        } = params;
                        let (title, message, percentage) = match &work {
                            lsp::WorkDoneProgress::Begin(lsp::WorkDoneProgressBegin {
                                title,
                                message,
                                percentage,
                                ..
                            }) => (Some(title), message, percentage),
                            lsp::WorkDoneProgress::Report(lsp::WorkDoneProgressReport {
                                message,
                                percentage,
                                ..
                            }) => (None, message, percentage),
                            lsp::WorkDoneProgress::End(lsp::WorkDoneProgressEnd { message }) => {
                                if message.is_some() {
                                    (None, message, &None)
                                } else {
                                    self.lsp_progress.end_progress(server_id, &token);
                                    if !self.lsp_progress.is_progressing(server_id) {
                                        editor_view.spinners_mut().get_or_create(server_id).stop();
                                    }
                                    self.editor.clear_status();

                                    // we want to render to clear any leftover spinners or messages
                                    return;
                                }
                            }
                        };

                        if self.editor.config().lsp.display_progress_messages {
                            let title =
                                title.or_else(|| self.lsp_progress.title(server_id, &token));
                            if title.is_some() || percentage.is_some() || message.is_some() {
                                use std::fmt::Write as _;
                                let mut status = format!("{}: ", language_server!().name());
                                if let Some(percentage) = percentage {
                                    write!(status, "{percentage:>2}% ").unwrap();
                                }
                                if let Some(title) = title {
                                    status.push_str(title);
                                }
                                if title.is_some() && message.is_some() {
                                    status.push_str(" ⋅ ");
                                }
                                if let Some(message) = message {
                                    status.push_str(message);
                                }
                                self.editor.set_status(status);
                            }
                        }

                        match work {
                            lsp::WorkDoneProgress::Begin(begin_status) => {
                                self.lsp_progress
                                    .begin(server_id, token.clone(), begin_status);
                            }
                            lsp::WorkDoneProgress::Report(report_status) => {
                                self.lsp_progress
                                    .update(server_id, token.clone(), report_status);
                            }
                            lsp::WorkDoneProgress::End(_) => {
                                self.lsp_progress.end_progress(server_id, &token);
                                if !self.lsp_progress.is_progressing(server_id) {
                                    editor_view.spinners_mut().get_or_create(server_id).stop();
                                };
                            }
                        }
                    }
                    Notification::ProgressMessage(_params) => {
                        // do nothing
                    }
                    Notification::Exit => {
                        self.editor.set_status("Language server exited");

                        // LSPs may produce diagnostics for files that haven't been opened in helix,
                        // we need to clear those and remove the entries from the list if this leads to
                        // an empty diagnostic list for said files
                        for diags in self.editor.diagnostics.values_mut() {
                            diags.retain(|(_, provider)| {
                                provider.language_server_id() != Some(server_id)
                            });
                        }

                        self.editor.diagnostics.retain(|_, diags| !diags.is_empty());

                        // Clear any diagnostics for documents with this server open.
                        for doc in self.editor.documents_mut() {
                            doc.clear_diagnostics_for_language_server(server_id);
                        }

                        helix_event::dispatch(helix_view::events::LanguageServerExited {
                            editor: &mut self.editor,
                            server_id,
                        });

                        // Remove the language server from the registry.
                        self.editor.language_servers.remove_by_id(server_id);
                    }
                }
            }
            Call::MethodCall(helix_lsp::jsonrpc::MethodCall {
                method, params, id, ..
            }) => {
                let reply = match MethodCall::parse(&method, params) {
                    Err(helix_lsp::Error::Unhandled) => {
                        error!(
                            "Language Server: Method {} not found in request {}",
                            method, id
                        );
                        Err(helix_lsp::jsonrpc::Error {
                            code: helix_lsp::jsonrpc::ErrorCode::MethodNotFound,
                            message: format!("Method not found: {}", method),
                            data: None,
                        })
                    }
                    Err(err) => {
                        log::error!(
                            "Language Server: Received malformed method call {} in request {}: {}",
                            method,
                            id,
                            err
                        );
                        Err(helix_lsp::jsonrpc::Error {
                            code: helix_lsp::jsonrpc::ErrorCode::ParseError,
                            message: format!("Malformed method call: {}", method),
                            data: None,
                        })
                    }
                    Ok(MethodCall::WorkDoneProgressCreate(params)) => {
                        self.lsp_progress.create(server_id, params.token);

                        let editor_view = self
                            .compositor
                            .find::<ui::EditorView>()
                            .expect("expected at least one EditorView");
                        let spinner = editor_view.spinners_mut().get_or_create(server_id);
                        if spinner.is_stopped() {
                            spinner.start();
                        }

                        Ok(serde_json::Value::Null)
                    }
                    Ok(MethodCall::ApplyWorkspaceEdit(params)) => {
                        let language_server = language_server!();
                        if language_server.is_initialized() {
                            let offset_encoding = language_server.offset_encoding();
                            let res = self
                                .editor
                                .apply_workspace_edit(offset_encoding, &params.edit);

                            Ok(json!(lsp::ApplyWorkspaceEditResponse {
                                applied: res.is_ok(),
                                failure_reason: res.as_ref().err().map(|err| err.kind.to_string()),
                                failed_change: res
                                    .as_ref()
                                    .err()
                                    .map(|err| err.failed_change_idx as u32),
                            }))
                        } else {
                            Err(helix_lsp::jsonrpc::Error {
                                code: helix_lsp::jsonrpc::ErrorCode::InvalidRequest,
                                message: "Server must be initialized to request workspace edits"
                                    .to_string(),
                                data: None,
                            })
                        }
                    }
                    Ok(MethodCall::WorkspaceFolders) => {
                        Ok(json!(&*language_server!().workspace_folders().await))
                    }
                    Ok(MethodCall::WorkspaceConfiguration(params)) => {
                        let language_server = language_server!();
                        let result: Vec<_> = params
                            .items
                            .iter()
                            .map(|item| {
                                let mut config = language_server.config()?;
                                if let Some(section) = item.section.as_ref() {
                                    // for some reason some lsps send an empty string (observed in 'vscode-eslint-language-server')
                                    if !section.is_empty() {
                                        for part in section.split('.') {
                                            config = config.get(part)?;
                                        }
                                    }
                                }
                                Some(config)
                            })
                            .collect();
                        Ok(json!(result))
                    }
                    Ok(MethodCall::RegisterCapability(params)) => {
                        if let Some(client) = self.editor.language_servers.get_by_id(server_id) {
                            for reg in params.registrations {
                                match reg.method.as_str() {
                                    lsp::notification::DidChangeWatchedFiles::METHOD => {
                                        let Some(options) = reg.register_options else {
                                            continue;
                                        };
                                        let ops: lsp::DidChangeWatchedFilesRegistrationOptions =
                                            match serde_json::from_value(options) {
                                                Ok(ops) => ops,
                                                Err(err) => {
                                                    log::warn!("Failed to deserialize DidChangeWatchedFilesRegistrationOptions: {err}");
                                                    continue;
                                                }
                                            };
                                        self.editor.language_servers.file_event_handler.register(
                                            client.id(),
                                            Arc::downgrade(client),
                                            reg.id,
                                            ops,
                                        )
                                    }
                                    _ => {
                                        // Language Servers based on the `vscode-languageserver-node` library often send
                                        // client/registerCapability even though we do not enable dynamic registration
                                        // for most capabilities. We should send a MethodNotFound JSONRPC error in this
                                        // case but that rejects the registration promise in the server which causes an
                                        // exit. So we work around this by ignoring the request and sending back an OK
                                        // response.
                                        log::warn!("Ignoring a client/registerCapability request because dynamic capability registration is not enabled. Please report this upstream to the language server");
                                    }
                                }
                            }
                        }

                        Ok(serde_json::Value::Null)
                    }
                    Ok(MethodCall::UnregisterCapability(params)) => {
                        for unreg in params.unregisterations {
                            match unreg.method.as_str() {
                                lsp::notification::DidChangeWatchedFiles::METHOD => {
                                    self.editor
                                        .language_servers
                                        .file_event_handler
                                        .unregister(server_id, unreg.id);
                                }
                                _ => {
                                    log::warn!("Received unregistration request for unsupported method: {}", unreg.method);
                                }
                            }
                        }
                        Ok(serde_json::Value::Null)
                    }
                    Ok(MethodCall::ShowDocument(params)) => {
                        let language_server = language_server!();
                        let offset_encoding = language_server.offset_encoding();

                        let result = self.handle_show_document(params, offset_encoding);
                        Ok(json!(result))
                    }
                };

                let language_server = language_server!();
                if let Err(err) = language_server.reply(id.clone(), reply) {
                    log::error!(
                        "Failed to send reply to server '{}' request {id}: {err}",
                        language_server.name()
                    );
                }
            }
            Call::Invalid { id } => log::error!("LSP invalid method call id={:?}", id),
        }
    }

    fn handle_show_document(
        &mut self,
        params: lsp::ShowDocumentParams,
        offset_encoding: helix_lsp::OffsetEncoding,
    ) -> lsp::ShowDocumentResult {
        if let lsp::ShowDocumentParams {
            external: Some(true),
            uri,
            ..
        } = params
        {
            self.jobs.callback(crate::open_external_url_callback(uri));
            return lsp::ShowDocumentResult { success: true };
        };

        let lsp::ShowDocumentParams {
            uri,
            selection,
            take_focus,
            ..
        } = params;

        let uri = match helix_core::Uri::try_from(uri) {
            Ok(uri) => uri,
            Err(err) => {
                log::error!("{err}");
                return lsp::ShowDocumentResult { success: false };
            }
        };
        // If `Uri` gets another variant other than `Path` this may not be valid.
        let path = uri.as_path().expect("URIs are valid paths");

        let action = match take_focus {
            Some(true) => helix_view::editor::Action::Replace,
            _ => helix_view::editor::Action::VerticalSplit,
        };

        let doc_id = match self.editor.open(path, action) {
            Ok(id) => id,
            Err(err) => {
                log::error!("failed to open path: {:?}: {:?}", uri, err);
                return lsp::ShowDocumentResult { success: false };
            }
        };

        let doc = doc_mut!(self.editor, &doc_id);
        if let Some(range) = selection {
            // TODO: convert inside server
            if let Some(new_range) = lsp_range_to_range(doc.text(), range, offset_encoding) {
                let view = view_mut!(self.editor);

                // we flip the range so that the cursor sits on the start of the symbol
                // (for example start of the function).
                doc.set_selection(view.id, Selection::single(new_range.head, new_range.anchor));
                if action.align_view(view, doc.id()) {
                    align_view(doc, view, Align::Center);
                }
            } else {
                log::warn!("lsp position out of bounds - {:?}", range);
            };
        };
        lsp::ShowDocumentResult { success: true }
    }

    async fn claim_term(&mut self) -> std::io::Result<()> {
        let terminal_config = self.config.load().editor.clone().into();
        self.terminal.claim(terminal_config)
    }

    fn restore_term(&mut self) -> std::io::Result<()> {
        let terminal_config = self.config.load().editor.clone().into();
        use helix_view::graphics::CursorKind;
        self.terminal
            .backend_mut()
            .show_cursor(CursorKind::Block)
            .ok();
        self.terminal.restore(terminal_config)
    }

    pub async fn run<S>(&mut self, input_stream: &mut S) -> Result<i32, Error>
    where
        S: Stream<Item = std::io::Result<crossterm::event::Event>> + Unpin,
    {
        self.claim_term().await?;

        // Exit the alternate screen and disable raw mode before panicking
        let hook = std::panic::take_hook();
        std::panic::set_hook(Box::new(move |info| {
            // We can't handle errors properly inside this closure.  And it's
            // probably not a good idea to `unwrap()` inside a panic handler.
            // So we just ignore the `Result`.
            let _ = TerminalBackend::force_restore();
            hook(info);
        }));

        self.event_loop(input_stream).await;

        let close_errs = self.close().await;

        self.restore_term()?;

        for err in close_errs {
            self.editor.exit_code = 1;
            eprintln!("Error: {}", err);
        }

        Ok(self.editor.exit_code)
    }

    pub async fn close(&mut self) -> Vec<anyhow::Error> {
        // [NOTE] we intentionally do not return early for errors because we
        //        want to try to run as much cleanup as we can, regardless of
        //        errors along the way
        let mut errs = Vec::new();

        if let Err(err) = self
            .jobs
            .finish(&mut self.editor, Some(&mut self.compositor))
            .await
        {
            log::error!("Error executing job: {}", err);
            errs.push(err);
        };

        if let Err(err) = self.editor.flush_writes().await {
            log::error!("Error writing: {}", err);
            errs.push(err);
        }

        if self.editor.close_language_servers(None).await.is_err() {
            log::error!("Timed out waiting for language servers to shutdown");
            errs.push(anyhow::format_err!(
                "Timed out waiting for language servers to shutdown"
            ));
        }

        errs
    }
}<|MERGE_RESOLUTION|>--- conflicted
+++ resolved
@@ -222,8 +222,6 @@
                 .unwrap_or_else(|_| editor.new_file(Action::VerticalSplit));
         }
 
-<<<<<<< HEAD
-=======
         let bck_config = &config.load().editor.backup;
         if bck_config.kind != helix_view::editor::BackupKind::None
             && !bck_config.directories.iter().any(|p| p.exists())
@@ -232,9 +230,6 @@
             std::fs::create_dir_all(bck_config.directories.last().unwrap())?;
         }
 
-        editor.set_theme(theme);
-
->>>>>>> d75bafac
         #[cfg(windows)]
         let signals = futures_util::stream::empty();
         #[cfg(not(windows))]
