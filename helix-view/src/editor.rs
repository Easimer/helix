use crate::{
    clipboard::{get_clipboard_provider, ClipboardProvider},
    document::{Mode, SCRATCH_BUFFER_NAME},
    graphics::{CursorKind, Rect},
    input::KeyEvent,
    theme::{self, Theme},
    tree::{self, Tree},
    Document, DocumentId, View, ViewId,
};

use futures_util::future;
use std::{
    collections::{BTreeMap, HashMap},
    io::stdin,
    num::NonZeroUsize,
    path::{Path, PathBuf},
    pin::Pin,
    sync::Arc,
};

use tokio::time::{sleep, Duration, Instant, Sleep};

use anyhow::{bail, Error};

pub use helix_core::diagnostic::Severity;
pub use helix_core::register::Registers;
use helix_core::syntax;
use helix_core::{Position, Selection};

<<<<<<< HEAD
use serde::{Deserialize, Deserializer};
=======
use serde::{Deserialize, Serialize};
>>>>>>> 2e02a1d6

fn deserialize_duration_millis<'de, D>(deserializer: D) -> Result<Duration, D::Error>
where
    D: serde::Deserializer<'de>,
{
    let millis = u64::deserialize(deserializer)?;
    Ok(Duration::from_millis(millis))
}

#[derive(Debug, Clone, PartialEq, Serialize, Deserialize)]
#[serde(rename_all = "kebab-case", default, deny_unknown_fields)]
pub struct FilePickerConfig {
    /// IgnoreOptions
    /// Enables ignoring hidden files.
    /// Whether to hide hidden files in file picker and global search results. Defaults to true.
    pub hidden: bool,
    /// Enables reading ignore files from parent directories. Defaults to true.
    pub parents: bool,
    /// Enables reading `.ignore` files.
    /// Whether to hide files listed in .ignore in file picker and global search results. Defaults to true.
    pub ignore: bool,
    /// Enables reading `.gitignore` files.
    /// Whether to hide files listed in .gitignore in file picker and global search results. Defaults to true.
    pub git_ignore: bool,
    /// Enables reading global .gitignore, whose path is specified in git's config: `core.excludefile` option.
    /// Whether to hide files listed in global .gitignore in file picker and global search results. Defaults to true.
    pub git_global: bool,
    /// Enables reading `.git/info/exclude` files.
    /// Whether to hide files listed in .git/info/exclude in file picker and global search results. Defaults to true.
    pub git_exclude: bool,
    /// WalkBuilder options
    /// Maximum Depth to recurse directories in file picker and global search. Defaults to `None`.
    pub max_depth: Option<usize>,
}

impl Default for FilePickerConfig {
    fn default() -> Self {
        Self {
            hidden: true,
            parents: true,
            ignore: true,
            git_ignore: true,
            git_global: true,
            git_exclude: true,
            max_depth: None,
        }
    }
}

#[derive(Debug, Clone, PartialEq, Serialize, Deserialize)]
#[serde(rename_all = "kebab-case", default, deny_unknown_fields)]
pub struct Config {
    /// Padding to keep between the edge of the screen and the cursor when scrolling. Defaults to 5.
    pub scrolloff: usize,
    /// Number of lines to scroll at once. Defaults to 3
    pub scroll_lines: isize,
    /// Mouse support. Defaults to true.
    pub mouse: bool,
    /// Shell to use for shell commands. Defaults to ["cmd", "/C"] on Windows and ["sh", "-c"] otherwise.
    pub shell: Vec<String>,
    /// Line number mode.
    pub line_number: LineNumber,
    /// Middle click paste support. Defaults to true.
    pub middle_click_paste: bool,
    /// Smart case: Case insensitive searching unless pattern contains upper case characters. Defaults to true.
    pub smart_case: bool,
    /// Automatic insertion of pairs to parentheses, brackets, etc. Defaults to true.
    pub auto_pairs: bool,
    /// Automatic auto-completion, automatically pop up without user trigger. Defaults to true.
    pub auto_completion: bool,
    /// Time in milliseconds since last keypress before idle timers trigger. Used for autocompletion, set to 0 for instant. Defaults to 400ms.
    #[serde(skip_serializing, deserialize_with = "deserialize_duration_millis")]
    pub idle_timeout: Duration,
    pub completion_trigger_len: u8,
    /// Whether to display infoboxes. Defaults to true.
    pub auto_info: bool,
    pub file_picker: FilePickerConfig,
    /// Shape for cursor in each mode
    pub cursor_shape: CursorShapeConfig,
    /// Set to `true` to override automatic detection of terminal truecolor support in the event of a false negative. Defaults to `false`.
    pub true_color: bool,
}

<<<<<<< HEAD
// Cursor shape is read and used on every rendered frame and so needs
// to be fast. Therefore we avoid a hashmap and use an enum indexed array.
#[derive(Debug, Clone, PartialEq)]
pub struct CursorShapeConfig([CursorKind; 3]);

impl CursorShapeConfig {
    pub fn from_mode(&self, mode: Mode) -> CursorKind {
        self.get(mode as usize).copied().unwrap_or_default()
    }
}

impl<'de> Deserialize<'de> for CursorShapeConfig {
    fn deserialize<D>(deserializer: D) -> Result<Self, D::Error>
    where
        D: Deserializer<'de>,
    {
        let m = HashMap::<Mode, CursorKind>::deserialize(deserializer)?;
        let into_cursor = |mode: Mode| m.get(&mode).copied().unwrap_or_default();
        Ok(CursorShapeConfig([
            into_cursor(Mode::Normal),
            into_cursor(Mode::Select),
            into_cursor(Mode::Insert),
        ]))
    }
}

impl std::ops::Deref for CursorShapeConfig {
    type Target = [CursorKind; 3];

    fn deref(&self) -> &Self::Target {
        &self.0
    }
}

impl Default for CursorShapeConfig {
    fn default() -> Self {
        Self([CursorKind::Block; 3])
    }
}

#[derive(Debug, Copy, Clone, PartialEq, Eq, Deserialize)]
=======
#[derive(Debug, Copy, Clone, PartialEq, Eq, Serialize, Deserialize)]
>>>>>>> 2e02a1d6
#[serde(rename_all = "kebab-case")]
pub enum LineNumber {
    /// Show absolute line number
    Absolute,
    /// Show relative line number to the primary cursor
    Relative,
}

impl std::str::FromStr for LineNumber {
    type Err = anyhow::Error;

    fn from_str(s: &str) -> Result<Self, Self::Err> {
        match s.to_lowercase().as_str() {
            "absolute" | "abs" => Ok(Self::Absolute),
            "relative" | "rel" => Ok(Self::Relative),
            _ => anyhow::bail!("Line number can only be `absolute` or `relative`."),
        }
    }
}

impl Default for Config {
    fn default() -> Self {
        Self {
            scrolloff: 5,
            scroll_lines: 3,
            mouse: true,
            shell: if cfg!(windows) {
                vec!["cmd".to_owned(), "/C".to_owned()]
            } else {
                vec!["sh".to_owned(), "-c".to_owned()]
            },
            line_number: LineNumber::Absolute,
            middle_click_paste: true,
            smart_case: true,
            auto_pairs: true,
            auto_completion: true,
            idle_timeout: Duration::from_millis(400),
            completion_trigger_len: 2,
            auto_info: true,
            file_picker: FilePickerConfig::default(),
            cursor_shape: CursorShapeConfig::default(),
            true_color: false,
        }
    }
}

pub struct Motion(pub Box<dyn Fn(&mut Editor)>);
impl Motion {
    pub fn run(&self, e: &mut Editor) {
        (self.0)(e)
    }
}
impl std::fmt::Debug for Motion {
    fn fmt(&self, f: &mut std::fmt::Formatter<'_>) -> std::fmt::Result {
        f.write_str("motion")
    }
}

#[derive(Debug)]
pub struct Editor {
    pub tree: Tree,
    pub next_document_id: DocumentId,
    pub documents: BTreeMap<DocumentId, Document>,
    pub count: Option<std::num::NonZeroUsize>,
    pub selected_register: Option<char>,
    pub registers: Registers,
    pub macro_recording: Option<(char, Vec<KeyEvent>)>,
    pub theme: Theme,
    pub language_servers: helix_lsp::Registry,
    pub clipboard_provider: Box<dyn ClipboardProvider>,

    pub syn_loader: Arc<syntax::Loader>,
    pub theme_loader: Arc<theme::Loader>,

    pub status_msg: Option<(String, Severity)>,

    pub config: Config,

    pub idle_timer: Pin<Box<Sleep>>,
    pub last_motion: Option<Motion>,

    pub exit_code: i32,
}

#[derive(Debug, Copy, Clone)]
pub enum Action {
    Load,
    Replace,
    HorizontalSplit,
    VerticalSplit,
}

impl Editor {
    pub fn new(
        mut area: Rect,
        theme_loader: Arc<theme::Loader>,
        syn_loader: Arc<syntax::Loader>,
        config: Config,
    ) -> Self {
        let language_servers = helix_lsp::Registry::new();

        // HAXX: offset the render area height by 1 to account for prompt/commandline
        area.height -= 1;

        Self {
            tree: Tree::new(area),
            next_document_id: DocumentId::default(),
            documents: BTreeMap::new(),
            count: None,
            selected_register: None,
            macro_recording: None,
            theme: theme_loader.default(),
            language_servers,
            syn_loader,
            theme_loader,
            registers: Registers::default(),
            clipboard_provider: get_clipboard_provider(),
            status_msg: None,
            idle_timer: Box::pin(sleep(config.idle_timeout)),
            last_motion: None,
            config,
            exit_code: 0,
        }
    }

    pub fn clear_idle_timer(&mut self) {
        // equivalent to internal Instant::far_future() (30 years)
        self.idle_timer
            .as_mut()
            .reset(Instant::now() + Duration::from_secs(86400 * 365 * 30));
    }

    pub fn reset_idle_timer(&mut self) {
        self.idle_timer
            .as_mut()
            .reset(Instant::now() + self.config.idle_timeout);
    }

    pub fn clear_status(&mut self) {
        self.status_msg = None;
    }

    pub fn set_status(&mut self, status: String) {
        self.status_msg = Some((status, Severity::Info));
    }

    pub fn set_error(&mut self, error: String) {
        self.status_msg = Some((error, Severity::Error));
    }

    pub fn set_theme(&mut self, theme: Theme) {
        // `ui.selection` is the only scope required to be able to render a theme.
        if theme.find_scope_index("ui.selection").is_none() {
            self.set_error("Invalid theme: `ui.selection` required".to_owned());
            return;
        }

        let scopes = theme.scopes();
        for config in self
            .syn_loader
            .language_configs_iter()
            .filter(|cfg| cfg.is_highlight_initialized())
        {
            config.reconfigure(scopes);
        }

        self.theme = theme;
        self._refresh();
    }

    /// Refreshes the language server for a given document
    pub fn refresh_language_server(&mut self, doc_id: DocumentId) -> Option<()> {
        let doc = self.documents.get_mut(&doc_id)?;
        doc.detect_language(Some(&self.theme), &self.syn_loader);
        Self::launch_language_server(&mut self.language_servers, doc)
    }

    /// Launch a language server for a given document
    fn launch_language_server(ls: &mut helix_lsp::Registry, doc: &mut Document) -> Option<()> {
        // try to find a language server based on the language name
        let language_server = doc.language.as_ref().and_then(|language| {
            ls.get(language)
                .map_err(|e| {
                    log::error!(
                        "Failed to initialize the LSP for `{}` {{ {} }}",
                        language.scope(),
                        e
                    )
                })
                .ok()
        });
        if let Some(language_server) = language_server {
            // only spawn a new lang server if the servers aren't the same
            if Some(language_server.id()) != doc.language_server().map(|server| server.id()) {
                if let Some(language_server) = doc.language_server() {
                    tokio::spawn(language_server.text_document_did_close(doc.identifier()));
                }
                let language_id = doc
                    .language()
                    .and_then(|s| s.split('.').last()) // source.rust
                    .map(ToOwned::to_owned)
                    .unwrap_or_default();

                // TODO: this now races with on_init code if the init happens too quickly
                tokio::spawn(language_server.text_document_did_open(
                    doc.url().unwrap(),
                    doc.version(),
                    doc.text(),
                    language_id,
                ));

                doc.set_language_server(Some(language_server));
            }
        }
        Some(())
    }

    fn _refresh(&mut self) {
        for (view, _) in self.tree.views_mut() {
            let doc = &self.documents[&view.doc];
            view.ensure_cursor_in_view(doc, self.config.scrolloff)
        }
    }

    fn replace_document_in_view(&mut self, current_view: ViewId, doc_id: DocumentId) {
        let view = self.tree.get_mut(current_view);
        view.doc = doc_id;
        view.offset = Position::default();

        let doc = self.documents.get_mut(&doc_id).unwrap();

        // initialize selection for view
        doc.selections
            .entry(view.id)
            .or_insert_with(|| Selection::point(0));
        // TODO: reuse align_view
        let pos = doc
            .selection(view.id)
            .primary()
            .cursor(doc.text().slice(..));
        let line = doc.text().char_to_line(pos);
        view.offset.row = line.saturating_sub(view.inner_area().height as usize / 2);
    }

    pub fn switch(&mut self, id: DocumentId, action: Action) {
        use crate::tree::Layout;

        if !self.documents.contains_key(&id) {
            log::error!("cannot switch to document that does not exist (anymore)");
            return;
        }

        match action {
            Action::Replace => {
                let (view, doc) = current_ref!(self);
                // If the current view is an empty scratch buffer and is not displayed in any other views, delete it.
                // Boolean value is determined before the call to `view_mut` because the operation requires a borrow
                // of `self.tree`, which is mutably borrowed when `view_mut` is called.
                let remove_empty_scratch = !doc.is_modified()
                    // If the buffer has no path and is not modified, it is an empty scratch buffer.
                    && doc.path().is_none()
                    // If the buffer we are changing to is not this buffer
                    && id != doc.id
                    // Ensure the buffer is not displayed in any other splits.
                    && !self
                        .tree
                        .traverse()
                        .any(|(_, v)| v.doc == doc.id && v.id != view.id);

                let (view, doc) = current!(self);
                if remove_empty_scratch {
                    // Copy `doc.id` into a variable before calling `self.documents.remove`, which requires a mutable
                    // borrow, invalidating direct access to `doc.id`.
                    let id = doc.id;
                    self.documents.remove(&id);
                } else {
                    let jump = (view.doc, doc.selection(view.id).clone());
                    view.jumps.push(jump);
                    // Set last accessed doc if it is a different document
                    if doc.id != id {
                        view.last_accessed_doc = Some(view.doc);
                        // Set last modified doc if modified and last modified doc is different
                        if std::mem::take(&mut doc.modified_since_accessed)
                            && view.last_modified_docs[0] != Some(id)
                        {
                            view.last_modified_docs = [Some(view.doc), view.last_modified_docs[0]];
                        }
                    }
                }

                let view_id = view.id;
                self.replace_document_in_view(view_id, id);

                return;
            }
            Action::Load => {
                let view_id = view!(self).id;
                let doc = self.documents.get_mut(&id).unwrap();
                if doc.selections().is_empty() {
                    doc.selections.insert(view_id, Selection::point(0));
                }
                return;
            }
            Action::HorizontalSplit | Action::VerticalSplit => {
                let view = View::new(id);
                let view_id = self.tree.split(
                    view,
                    match action {
                        Action::HorizontalSplit => Layout::Horizontal,
                        Action::VerticalSplit => Layout::Vertical,
                        _ => unreachable!(),
                    },
                );
                // initialize selection for view
                let doc = self.documents.get_mut(&id).unwrap();
                doc.selections.insert(view_id, Selection::point(0));
            }
        }

        self._refresh();
    }

    /// Generate an id for a new document and register it.
    fn new_document(&mut self, mut doc: Document) -> DocumentId {
        let id = self.next_document_id;
        // Safety: adding 1 from 1 is fine, probably impossible to reach usize max
        self.next_document_id =
            DocumentId(unsafe { NonZeroUsize::new_unchecked(self.next_document_id.0.get() + 1) });
        doc.id = id;
        self.documents.insert(id, doc);
        id
    }

    fn new_file_from_document(&mut self, action: Action, doc: Document) -> DocumentId {
        let id = self.new_document(doc);
        self.switch(id, action);
        id
    }

    pub fn new_file(&mut self, action: Action) -> DocumentId {
        self.new_file_from_document(action, Document::default())
    }

    pub fn new_file_from_stdin(&mut self, action: Action) -> Result<DocumentId, Error> {
        let (rope, encoding) = crate::document::from_reader(&mut stdin(), None)?;
        Ok(self.new_file_from_document(action, Document::from(rope, Some(encoding))))
    }

    pub fn open(&mut self, path: PathBuf, action: Action) -> Result<DocumentId, Error> {
        let path = helix_core::path::get_canonicalized_path(&path)?;
        let id = self.document_by_path(&path).map(|doc| doc.id);

        let id = if let Some(id) = id {
            id
        } else {
            let mut doc = Document::open(&path, None, Some(&self.theme), Some(&self.syn_loader))?;

            let _ = Self::launch_language_server(&mut self.language_servers, &mut doc);

            self.new_document(doc)
        };

        self.switch(id, action);
        Ok(id)
    }

    pub fn close(&mut self, id: ViewId) {
        let view = self.tree.get(self.tree.focus);
        // remove selection
        self.documents
            .get_mut(&view.doc)
            .unwrap()
            .selections
            .remove(&id);

        self.tree.remove(id);
        self._refresh();
    }

    pub fn close_document(&mut self, doc_id: DocumentId, force: bool) -> anyhow::Result<()> {
        let doc = match self.documents.get(&doc_id) {
            Some(doc) => doc,
            None => bail!("document does not exist"),
        };

        if !force && doc.is_modified() {
            bail!(
                "buffer {:?} is modified",
                doc.relative_path()
                    .map(|path| path.to_string_lossy().to_string())
                    .unwrap_or_else(|| SCRATCH_BUFFER_NAME.into())
            );
        }

        if let Some(language_server) = doc.language_server() {
            tokio::spawn(language_server.text_document_did_close(doc.identifier()));
        }

        let views_to_close = self
            .tree
            .views()
            .filter_map(|(view, _focus)| {
                if view.doc == doc_id {
                    Some(view.id)
                } else {
                    None
                }
            })
            .collect::<Vec<_>>();

        for view_id in views_to_close {
            self.close(view_id);
        }

        self.documents.remove(&doc_id);

        // If the document we removed was visible in all views, we will have no more views. We don't
        // want to close the editor just for a simple buffer close, so we need to create a new view
        // containing either an existing document, or a brand new document.
        if self.tree.views().next().is_none() {
            let doc_id = self
                .documents
                .iter()
                .map(|(&doc_id, _)| doc_id)
                .next()
                .unwrap_or_else(|| self.new_document(Document::default()));
            let view = View::new(doc_id);
            let view_id = self.tree.insert(view);
            let doc = self.documents.get_mut(&doc_id).unwrap();
            doc.selections.insert(view_id, Selection::point(0));
        }

        self._refresh();

        Ok(())
    }

    pub fn resize(&mut self, area: Rect) {
        if self.tree.resize(area) {
            self._refresh();
        };
    }

    pub fn focus_next(&mut self) {
        self.tree.focus_next();
    }

    pub fn focus_right(&mut self) {
        self.tree.focus_direction(tree::Direction::Right);
    }

    pub fn focus_left(&mut self) {
        self.tree.focus_direction(tree::Direction::Left);
    }

    pub fn focus_up(&mut self) {
        self.tree.focus_direction(tree::Direction::Up);
    }

    pub fn focus_down(&mut self) {
        self.tree.focus_direction(tree::Direction::Down);
    }

    pub fn should_close(&self) -> bool {
        self.tree.is_empty()
    }

    pub fn ensure_cursor_in_view(&mut self, id: ViewId) {
        let view = self.tree.get_mut(id);
        let doc = &self.documents[&view.doc];
        view.ensure_cursor_in_view(doc, self.config.scrolloff)
    }

    #[inline]
    pub fn document(&self, id: DocumentId) -> Option<&Document> {
        self.documents.get(&id)
    }

    #[inline]
    pub fn document_mut(&mut self, id: DocumentId) -> Option<&mut Document> {
        self.documents.get_mut(&id)
    }

    #[inline]
    pub fn documents(&self) -> impl Iterator<Item = &Document> {
        self.documents.values()
    }

    #[inline]
    pub fn documents_mut(&mut self) -> impl Iterator<Item = &mut Document> {
        self.documents.values_mut()
    }

    pub fn document_by_path<P: AsRef<Path>>(&self, path: P) -> Option<&Document> {
        self.documents()
            .find(|doc| doc.path().map(|p| p == path.as_ref()).unwrap_or(false))
    }

    pub fn document_by_path_mut<P: AsRef<Path>>(&mut self, path: P) -> Option<&mut Document> {
        self.documents_mut()
            .find(|doc| doc.path().map(|p| p == path.as_ref()).unwrap_or(false))
    }

    pub fn cursor(&self) -> (Option<Position>, CursorKind) {
        let (view, doc) = current_ref!(self);
        let cursor = doc
            .selection(view.id)
            .primary()
            .cursor(doc.text().slice(..));
        if let Some(mut pos) = view.screen_coords_at_pos(doc, doc.text().slice(..), cursor) {
            let inner = view.inner_area();
            pos.col += inner.x as usize;
            pos.row += inner.y as usize;
            let cursorkind = self.config.cursor_shape.from_mode(doc.mode());
            (Some(pos), cursorkind)
        } else {
            (None, CursorKind::default())
        }
    }

    /// Closes language servers with timeout. The default timeout is 500 ms, use
    /// `timeout` parameter to override this.
    pub async fn close_language_servers(
        &self,
        timeout: Option<u64>,
    ) -> Result<(), tokio::time::error::Elapsed> {
        tokio::time::timeout(
            Duration::from_millis(timeout.unwrap_or(500)),
            future::join_all(
                self.language_servers
                    .iter_clients()
                    .map(|client| client.force_shutdown()),
            ),
        )
        .await
        .map(|_| ())
    }
}<|MERGE_RESOLUTION|>--- conflicted
+++ resolved
@@ -27,11 +27,7 @@
 use helix_core::syntax;
 use helix_core::{Position, Selection};
 
-<<<<<<< HEAD
-use serde::{Deserialize, Deserializer};
-=======
-use serde::{Deserialize, Serialize};
->>>>>>> 2e02a1d6
+use serde::{ser::SerializeMap, Deserialize, Deserializer, Serialize};
 
 fn deserialize_duration_millis<'de, D>(deserializer: D) -> Result<Duration, D::Error>
 where
@@ -115,7 +111,6 @@
     pub true_color: bool,
 }
 
-<<<<<<< HEAD
 // Cursor shape is read and used on every rendered frame and so needs
 // to be fast. Therefore we avoid a hashmap and use an enum indexed array.
 #[derive(Debug, Clone, PartialEq)]
@@ -142,6 +137,20 @@
     }
 }
 
+impl Serialize for CursorShapeConfig {
+    fn serialize<S>(&self, serializer: S) -> Result<S::Ok, S::Error>
+    where
+        S: serde::Serializer,
+    {
+        let mut map = serializer.serialize_map(Some(self.len()))?;
+        let modes = [Mode::Normal, Mode::Select, Mode::Insert];
+        for mode in modes {
+            map.serialize_entry(&mode, &self.from_mode(mode))?;
+        }
+        map.end()
+    }
+}
+
 impl std::ops::Deref for CursorShapeConfig {
     type Target = [CursorKind; 3];
 
@@ -156,10 +165,7 @@
     }
 }
 
-#[derive(Debug, Copy, Clone, PartialEq, Eq, Deserialize)]
-=======
 #[derive(Debug, Copy, Clone, PartialEq, Eq, Serialize, Deserialize)]
->>>>>>> 2e02a1d6
 #[serde(rename_all = "kebab-case")]
 pub enum LineNumber {
     /// Show absolute line number
